--- conflicted
+++ resolved
@@ -25,11 +25,8 @@
 
 ## 🆕 News
 
-<<<<<<< HEAD
 - **[2024-07-12]** We have supported [**MMLongBench-Doc**](https://mayubo2333.github.io/MMLongBench-Doc/), a benchmark for long-context document understanding, thanks to [**mayubo2333**](https://github.com/mayubo2333) 🔥🔥🔥
-=======
 - **[2024-07-12]** We have supported [**VCR**](https://github.com/tianyu-z/vcr), a benchmark for visual caption restoration evaluation, thanks to [**tianyu-z**](https://github.com/tianyu-z) and [**sheryc**](https://github.com/sheryc) 🔥🔥🔥
->>>>>>> 8cb12704
 - **[2024-07-08]** We have supported [**InternLM-XComposer-2.5**](https://github.com/InternLM/InternLM-XComposer), thanks to [**LightDXY**](https://github.com/LightDXY) 🔥🔥🔥
 - **[2024-07-08]** We have supported [**InternVL2**](https://huggingface.co/OpenGVLab/InternVL2-26B), thanks to [**czczup**](https://github.com/czczup) 🔥🔥🔥
 - **[2024-06-27]** We have supported [**Cambrian**](https://cambrian-mllm.github.io/) 🔥🔥🔥
@@ -38,7 +35,6 @@
 - **[2024-06-26]** We firstly support a video understanding benchmark: [**MMBench-Video**](https://mmbench-video.github.io), Image LVLMs that accept multiple images as inputs can be evaluated on the video understanding benchmarks. Check [**QuickStart**](/docs/en/Quickstart.md) to learn how to perform the evaluation 🔥🔥🔥
 - **[2024-06-24]** We have supported the evaluation of [**Claude3.5-Sonnet**](https://www.anthropic.com/news/claude-3-5-sonnet), it ranked the **2nd** on the [**Open VLM Leaderboard**](https://huggingface.co/spaces/opencompass/open_vlm_leaderboard) 🔥🔥🔥
 - **[2024-06-22]** Since GPT-3.5-Turbo-0613 is no longer supported yet, we switch to GPT-3.5-Turbo-0125 for choice extraction
-- **[2024-06-18]** We have supported [**SEEDBench2**](https://arxiv.org/abs/2311.17092),  thanks to [**Bohao-Lee**](https://github.com/Bohao-Lee)🔥🔥🔥
 
 ## 📊 Datasets, Models, and Evaluation Results
 
@@ -64,11 +60,7 @@
 | [**RealWorldQA**](https://x.ai/blog/grok-1.5v)            | RealWorldQA | MCQ                                          | [**POPE**](https://github.com/AoiDragon/POPE) | POPE                                           | Y/N                                            |
 | [**Core-MM**](https://github.com/core-mm/core-mm)-          | CORE_MM | VQA                                               | [**MMT-Bench**](https://mmt-bench.github.io)                 | MMT-Bench_[VAL/VAL_MI/ALL/ALL_MI]                | MCQ  |
 | [**MLLMGuard**](https://github.com/Carol-gutianle/MLLMGuard) - | MLLMGuard_DS | VQA | [**AesBench**](https://github.com/yipoh/AesBench) | AesBench_[VAL/TEST] | MCQ |
-<<<<<<< HEAD
-| [**MMLongBench-Doc**](https://mayubo2333.github.io/MMLongBench-Doc/)+ | MMLongBench_DOC | VQA | | | |
-=======
-| [**VCR-wiki**](https://huggingface.co/datasets/vcr-org/) | VCR_[EN/ZH]_[EASY/HARD][_ALL/_500/_100] | VCR | |  | |
->>>>>>> 8cb12704
+| [**VCR-wiki**](https://huggingface.co/datasets/vcr-org/)+ | VCR_[EN/ZH]_[EASY/HARD]_[ALL/500/100] | VCR | [**MMLongBench-Doc**](https://mayubo2333.github.io/MMLongBench-Doc/)+ | MMLongBench_DOC | VQA |
 
 **\*** We only provide a subset of the evaluation results, since some VLMs do not yield reasonable results under the zero-shot setting
 

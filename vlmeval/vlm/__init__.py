import torch

torch.set_grad_enabled(False)
torch.manual_seed(1234)
from .base import BaseModel
from .cogvlm import CogVlm, GLM4v
from .emu import Emu
from .idefics import IDEFICS, IDEFICS2
from .instructblip import InstructBLIP
from .llava import LLaVA, LLaVA_Next, LLaVA_XTuner, LLaVA_Next2
from .minicpm_v import MiniCPM_V, MiniCPM_Llama3_V
from .minigpt4 import MiniGPT4
from .mmalaya import MMAlaya
from .monkey import Monkey, MonkeyChat
from .mplug_owl2 import mPLUG_Owl2
from .omnilmm import OmniLMM12B
from .open_flamingo import OpenFlamingo
from .pandagpt import PandaGPT
from .qwen_vl import QwenVL, QwenVLChat
from .transcore_m import TransCoreM
from .visualglm import VisualGLM
from .xcomposer import ShareCaptioner, XComposer, XComposer2, XComposer2_4KHD, XComposer2d5
from .yi_vl import Yi_VL
from .internvl_chat import InternVLChat
from .deepseek_vl import DeepSeekVL
from .mgm import Mini_Gemini
from .bunnyllama3 import BunnyLLama3
from .vxverse import VXVERSE
from .paligemma import PaliGemma
from .qh_360vl import QH_360VL
from .phi3_vision import Phi3Vision
from .wemm import WeMM
from .cambrian import Cambrian
<<<<<<< HEAD
from .video_llm.video_llava import VideoLLaVA, VideoLLaVA_HF
=======
from .chameleon import Chameleon
>>>>>>> abaa7e06
<|MERGE_RESOLUTION|>--- conflicted
+++ resolved
@@ -31,8 +31,5 @@
 from .phi3_vision import Phi3Vision
 from .wemm import WeMM
 from .cambrian import Cambrian
-<<<<<<< HEAD
-from .video_llm.video_llava import VideoLLaVA, VideoLLaVA_HF
-=======
 from .chameleon import Chameleon
->>>>>>> abaa7e06
+from .video_llm.video_llava import VideoLLaVA, VideoLLaVA_HF
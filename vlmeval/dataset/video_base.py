from abc import abstractmethod
from ..smp import *


class VideoBaseDataset:

    MODALITY = 'VIDEO'

    def __init__(self,
                 dataset='MMBench-Video',
                 pack=False):
        try:
            import decord
        except:
            warnings.warn('Please install decord via `pip install decord`.')

<<<<<<< HEAD
        assert dataset in ['MMBench-Video']
=======
>>>>>>> b7979693
        self.dataset_name = dataset
        ret = self.prepare_dataset(dataset)
        assert ret is not None
        lmu_root = LMUDataRoot()
        self.frame_root = osp.join(lmu_root, 'images', dataset)
        os.makedirs(self.frame_root, exist_ok=True)
        self.frame_tmpl = 'frame-{}-of-{}.jpg'

        self.data_root = ret['root']
        self.data_file = ret['data_file']
        self.data = load(self.data_file)

        assert 'question' in self.data and 'video' in self.data
        videos = list(set(self.data['video']))
        videos.sort()
        self.videos = videos
        self.pack = pack

    def __len__(self):
        return len(self.videos) if self.pack else len(self.data)

    def __getitem__(self, idx):
        if self.pack:
            assert idx < len(self.videos)
            sub_data = self.data[self.data['video'] == self.videos[idx]]
            return sub_data
        else:
            assert idx < len(self.data)
            return dict(self.data.iloc[idx])

    def frame_paths(self, video, num_frames=8):
        frame_root = osp.join(self.frame_root, video)
        os.makedirs(frame_root, exist_ok=True)
        return [osp.join(frame_root, self.frame_tmpl.format(i, num_frames)) for i in range(1, num_frames + 1)]

    def save_video_frames(self, video, num_frames=8):
        frame_paths = self.frame_paths(video, num_frames)
        flag = np.all([osp.exists(p) for p in frame_paths])
        if flag:
            return frame_paths
        vid_path = osp.join(self.data_root, video + '.mp4')
        vid = decord.VideoReader(vid_path)
        step_size = len(vid) / (num_frames + 1)
        indices = [int(i * step_size) for i in range(1, num_frames + 1)]
        images = [vid[i].asnumpy() for i in indices]
        images = [Image.fromarray(arr) for arr in images]
        for im, pth in zip(images, frame_paths):
            if not osp.exists(pth):
                im.save(pth)
        return frame_paths

    # Return a list of dataset names that are supported by this class, can override
    @classmethod
    def supported_datasets(cls):
        return ['MMBench-Video', 'Video-MME']

    # Given the prediction file, return the evaluation results in the format of a dictionary or pandas dataframe
    @abstractmethod
    def evaluate(self, eval_file, **judge_kwargs):
        pass

    @abstractmethod
    def build_prompt(self, idx, num_frames=8):
        pass

    @abstractmethod
    def prepare_dataset(self, dataset):
        # The prepare_dataset function should return a dictionary containing:
        # `root` (directory that containing video files)
        # `data_file` (the TSV dataset file)
        pass<|MERGE_RESOLUTION|>--- conflicted
+++ resolved
@@ -14,10 +14,6 @@
         except:
             warnings.warn('Please install decord via `pip install decord`.')
 
-<<<<<<< HEAD
-        assert dataset in ['MMBench-Video']
-=======
->>>>>>> b7979693
         self.dataset_name = dataset
         ret = self.prepare_dataset(dataset)
         assert ret is not None
